--- conflicted
+++ resolved
@@ -735,19 +735,14 @@
             return zone
         return ""
 
-<<<<<<< HEAD
     @slip.dbus.polkit.require_auth(PK_ACTION_CONFIG)
     @dbus_service_method(DBUS_INTERFACE_ZONE, in_signature='s',
                          out_signature='b')
     @dbus_handle_exceptions
     def isImmutable(self, zone, sender=None):
-        # immutable zones: block, drop, trusted
-        zone = dbus_to_python(zone)
-        log.debug1("zone.isImmutable('%s')" % zone)
-        return self.fw.zone.is_immutable(zone)
-
-=======
->>>>>>> 7e8c249a
+        # no immutable zones anymore
+        return False
+
     # # # # # # # # # # # # # # # # # # # # # # # # # # # # # # # # # # # # #
 
     # INTERFACES
